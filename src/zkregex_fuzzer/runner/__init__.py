--- conflicted
+++ resolved
@@ -1,10 +1,5 @@
-<<<<<<< HEAD
-from .base_runner import Runner, RegexCompileError, RegexRunError
-from .python import PythonReRunner
-from .circom import CircomRunner
-from .noir import NoirRunner
-=======
 from .base_runner import RegexCompileError, RegexRunError, Runner
 from .circom import CircomRunner
 from .python import PythonReRunner
->>>>>>> 8a0fdda5
+from .circom import CircomRunner
+from .noir import NoirRunner