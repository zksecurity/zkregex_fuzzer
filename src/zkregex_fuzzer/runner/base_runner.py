--- conflicted
+++ resolved
@@ -57,10 +57,7 @@
         """
         pass
 
-<<<<<<< HEAD
-=======
     @abstractmethod
->>>>>>> 16404c45
     def save(self, path: str) -> str:
         """
         Save any produced temporary files.
